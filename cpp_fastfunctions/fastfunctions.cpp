--- conflicted
+++ resolved
@@ -68,7 +68,7 @@
     std::complex<double> G0_right = greens_function(density, v0, x_prime, xr, omega);
     return G0_left * epsilon * G0_right;
     }
-<<<<<<< HEAD
+    
 
 std::complex<double> integral_sphere(double x, double y, double z, py::tuple additional_params){
     double density = additional_params[0].cast<double>();
@@ -81,9 +81,6 @@
     std::complex<double> G0_right = greens_function(density, v0, x_prime, xr, omega);
     return G0_left * G0_right;
     }
-=======
-    
->>>>>>> ac3f8742
 
 py::object sub(py::object i, py::object j){
     return i.attr("__sub__")(j);
